# -*- coding: utf-8 -*-
import numpy as np
from aiida import orm
from aiida.engine import WorkChain, calcfunction, if_
from aiida.plugins import CalculationFactory, DataFactory, WorkflowFactory
from aiida_quantumespresso.common.types import RelaxType
from aiida_quantumespresso.workflows.protocols.utils import recursive_merge
<<<<<<< HEAD
from aiida_quantumespresso.workflows.protocols.utils import ProtocolMixin
from aiida_quantumespresso.common.types import ElectronicType, RelaxType, SpinType
=======
from aiida_quantumespresso.workflows.pw.base import PwBaseWorkChain
from aiida_quantumespresso.workflows.pw.relax import PwRelaxWorkChain
from pymatgen.core import Structure
>>>>>>> 9035a5a0
from pymatgen.electronic_structure.core import Magmom
from aiida.common import AttributeDict
from aiida_quantumespresso.utils.mapping import prepare_process_inputs



#MB
from aiida_musconv.workflows.musconv import MusconvWorkChain

from .niche import Niche
from .utils import (
    check_get_hubbard_u_parms,
    cluster_unique_sites,
    compute_dip_field,
    get_collinear_mag_kindname,
    get_struct_wt_distortions,
    load_workchain_data,
)

PwBaseWorkChain = WorkflowFactory('quantumespresso.pw.base')
PwRelaxWorkChain = WorkflowFactory('quantumespresso.pw.relax')

class FindMuonWorkChain(ProtocolMixin, WorkChain):
    """
    FindMuonWorkChain finds the candidate implantation site for a positive muon.
    It first performs DFT relaxation calculations for a set of initial muon sites.
    It then analyzes the results of these calculations and finds candidate muon sites.
    If there are magnetic inequivalent sites not initially, they are recalculated
    It further calculates the muon contact hyperfine field at these candidate sites.
    """

    @classmethod
    def define(cls, spec):
        """Specify inputs and outputs."""
        super().define(spec)

        spec.input(
            "structure",
            valid_type=orm.StructureData,
            required=True,
            help="Input initial structure",
        )

        spec.input(
            "sc_matrix",
            valid_type=orm.List,
            required=False,   #MB put False by MB
            help=" List of length 1 for supercell size ",
        )

        spec.input(
            "mu_spacing",
            valid_type=orm.Float,
            default=lambda: orm.Float(1.0),
            required=False,
            help="Minimum distance in Angstrom between two starting muon positions  generated on a grid.",
        )

        # read as list or array?
        spec.input(
            "magmom",
            valid_type=orm.List,
            required=False,
            help="List of 3D magnetic moments in Bohr magneton of the corresponding input structure if magnetic",
        )
        
        spec.input(
            "mag_dict",
            valid_type=dict,
            required=False,
            non_db=True,
            help="magnetic dict created in protocols.",
        )


        """spec.input(
            "pw_code",
            valid_type=orm.Code,
            required=True,
            help="The pw.x code-computer for dft the calculations",
        )
        """
        
        spec.input(
            "pp_code",
            valid_type=orm.Code,
            required=False,
            help="The pp.x code-computer for post processing only if magmom is supplied",
        )

        spec.input(
            "pseudo_family",
            valid_type=orm.Str,
            default=lambda: orm.Str("SSSP/1.2/PBE/efficiency"),
            required=False,
            help="The label of the pseudo family",
        )

        spec.input(
            "kpoints_distance",
            valid_type=orm.Float,
            default=lambda: orm.Float(0.301),
            help="The minimum desired distance in 1/Å between k-points in reciprocal space.",
        )

        spec.input(
<<<<<<< HEAD
            "charge_supercell",
=======
            "qe.hubbard_u",
            valid_type=orm.Bool,
            default=lambda: orm.Bool(True),
            required=False,
            help="To check and get Hubbard U value or not",
        )

        spec.input(
            "qe.charged_supercell",
>>>>>>> 9035a5a0
            valid_type=orm.Bool,
            default=lambda: orm.Bool(True),
            required=False,
            help="To run charged supercell for positive muon or not (neutral supercell)",
        )
        
        #TODO: decide if you want to retain this inputs... actually I think are not needed and should be set in the qe 

        '''spec.input(
            "parameters",
            valid_type=orm.Dict,
            required=False,
            help=" Preferred pw.x set of parameters, otherwise it is set automatically",
        )'''

        spec.expose_inputs(
            PwRelaxWorkChain,
            namespace="relax",
            exclude=("structure"),
            namespace_options={
                'required': False, 
                'populate_defaults': False,
                'help': 'Inputs for SCF calculations.',
            },
        )  # use the  pw relax workflow
        
        #to run final scf
        spec.expose_inputs(
            PwBaseWorkChain,
            namespace="pwscf",
            exclude=("pw.structure", "kpoints"),
        )  # 
        
        spec.input(
            "qe_settings",
            valid_type=orm.Dict,
            required=False,
            help=" Preferred settings for the calc, otherwise default is used",
        )
        
        
        '''spec.input(
            "qe_metadata",
            valid_type=orm.Dict,
            required=False,
            help=" Preferred metadata and scheduler options for relax calc, otherwise  default in the Code is used",
        )'''

        spec.input(
            "pp_metadata",
            valid_type= dict, 
            non_db=True,
            required=False,
            help=" Preferred metadata and scheduler options for pp.x",
        )

        spec.input(
            "musconv_metadata",
            valid_type=dict,
            non_db=True,
            required=False,
            help=" Preferred metadata and scheduler options for musconv",
        )

        #MB trying to add in the workflow the MusconvWorkchain. 
        #MB activate it only if sc_matrix not present.
        spec.expose_inputs(
            MusconvWorkChain,
            namespace="musconv",
            exclude=("structure", "pseudos",),
            namespace_options={
                'required': False, 
                'help': 'the preprocess MusconvWorkChain step, if needed.',
            },
        )  # use the  pw calcjob

        spec.outline(
            if_(cls.not_converged_supercell)(     #MB
                cls.converge_supercell,           #MB
                cls.check_supercell_convergence,           #MB
            ),
            cls.setup,
            cls.get_initial_muon_sites,
            if_(cls.not_from_protocols)(
                cls.setup_magnetic_hubbardu_dict,
            ),
            cls.get_initial_supercell_structures,
            #cls.setup_pw_overrides,
            cls.compute_supercell_structures,
            cls.collect_relaxed_structures,
            cls.analyze_relaxed_structures,
            if_(cls.new_struct_after_analyze)(
                cls.compute_supercell_structures,
                cls.collect_relaxed_structures,
                cls.collect_all_results,
            ),
            if_(cls.structure_is_magnetic)(
                cls.run_final_scf_mu_origin,  # to be removed if better alternative
                cls.compute_spin_density,
                cls.inspect_get_contact_hyperfine,
                cls.get_dipolar_field,
                cls.set_hyperfine_outputs,
            ),
            cls.set_relaxed_muon_outputs,
        )

        spec.exit_code(
            404,
            "ERROR_MUSCONV_CALC_FAILED",
            message="The MusconvWorkChain subprocesses failed",
        )

        spec.exit_code(
            405,
            "ERROR_RELAX_CALC_FAILED",
            message="One of the PwRelaxWorkChain subprocesses failed",
        )

        spec.exit_code(
            406,
            "ERROR_BASE_CALC_FAILED",
            message="One of the PwBaseWorkChain subprocesses failed",
        )

        spec.exit_code(
            407,
            "ERROR_PP_CALC_FAILED",
            message="One of the PPWorkChain subprocesses failed",
        )

        # TODO: more exit codes catch errors and throw exit codes
        #MB add exit code for the musconv.

        spec.output("all_index_uuid", valid_type=orm.Dict, required=True)

        spec.output("all_sites", valid_type=orm.Dict, required=True)

        spec.output("unique_sites", valid_type=orm.Dict, required=True)

        spec.output(
            "unique_sites_hyperfine", valid_type=orm.Dict, required=False
        )  # return only when magnetic
        
        
    @classmethod
    def get_builder_from_protocol(
        cls,
        pw_code,
        structure,
        protocol=None,
        overrides={},
        electronic_type=ElectronicType.METAL,
        spin_type=SpinType.NONE,
        relax_type=RelaxType.POSITIONS,
        relax_type_musconv=None,
        initial_magnetic_moments=None,
        magmom=None,
        options=None,
        sc_matrix=None,
        mu_spacing=1.0,
        kpoints_distance=0.401,
        charge_supercell=True,
        pseudo_family="SSSP/1.2/PBE/efficiency",
        pp_code = None,
        **kwargs,
    ):
        """Return a builder prepopulated with inputs selected according to the chosen protocol.

        :param pw_code: the ``Code`` instance configured for the ``quantumespresso.pw`` plugin.
        :param structure: the ``StructureData`` instance to use.
        :param protocol: protocol to use, if not specified, the default will be used.
        :param overrides: optional dictionary of inputs to override the defaults of the protocol.
        :param electronic_type: indicate the electronic character of the system through ``ElectronicType`` instance.
        :param spin_type: indicate the spin polarization type to use through a ``SpinType`` instance.
        :param initial_magnetic_moments: optional dictionary that maps the initial magnetic moment of each kind to a
            desired value for a spin polarized calculation. Note that in case the ``starting_magnetization`` is also
            provided in the ``overrides``, this takes precedence over the values provided here. In case neither is
            provided and ``spin_type == SpinType.COLLINEAR``, an initial guess for the magnetic moments is used.
        :param options: A dictionary of options that will be recursively set for the ``metadata.options`` input of all
            the ``CalcJobs`` that are nested in this work chain.
        :param sc_matrix: List of length 1 for supercell size.
        :param mu_spacing: Minimum distance in Angstrom between two starting muon positions  generated on a grid..
        :param kpoints_distance: the minimum desired distance in 1/Å between k-points in reciprocal space.
        :param charge_supercell: To run charged supercell for positive muon or not (neutral supercell).
        :param pseudo_family: the label of the pseudo family.
        :return: a process builder instance with all inputs defined ready for launch.
        """
        
        from aiida_quantumespresso.workflows.protocols.utils import get_starting_magnetization, recursive_merge

        
    
        #set overrides (here named _overrides)... there is, below, a recursive merge with the user defined overrides.
        _overrides = {
            "base": {
                "kpoints_distance": kpoints_distance,
                "pw": {
                    "parameters": {
                "CONTROL": {
                    "nstep": 200
                    },
                "SYSTEM":{},
                "ELECTRONS": {
                    "electron_maxstep": 300,
                    "mixing_beta": 0.30,
                    },
                },
                    "metadata": {
                    "description": "Muon site calculations for "
                    + structure.get_pymatgen_structure().formula
                },

                },
            },
            "base_final_scf": {},
            "clean_workdir": orm.Bool(True),
        }

        if charge_supercell:
            _overrides["base"]["pw"]["parameters"]["SYSTEM"]["tot_charge"] = 1.0
            _overrides["base"]["pw"]["parameters"]["SYSTEM"]["occupations"] = "smearing"
            _overrides["base"]["pw"]["parameters"]["SYSTEM"]["smearing"] = "cold"
            _overrides["base"]["pw"]["parameters"]["SYSTEM"]["degauss"] = 0.01

        
        # MAGMOMS
        #MB this should be automatically done in the new implementation with the MagneticStructureData.
        #TOTEST: BUT I think is done automatically also here, providing the "initial_magnetic_moments" input.
        '''if initial_magnetic_moments and start_mg_dict:
            overrides["base"]["pw"]["parameters"] = recursive_merge(
                overrides["base"]["pw"]["parameters"], {"SYSTEM": {"nspin": 2}}
            )
            overrides["base"]["pw"]["parameters"] = recursive_merge(
                overrides["base"]["pw"]["parameters"],
                {
                    "SYSTEM": {
                        "starting_magnetization": start_mg_dict.get_dict()
                    }
                },
            )'''
        
        if magmom:
            rst_mg = make_collinear_getmag_kind(
                structure, magmom,
            )
            structure = rst_mg["struct_magkind"]
            start_mg_dict = rst_mg["start_mag_dict"]
            
            overrides["base"]["pw"]["parameters"] = recursive_merge(
                overrides["base"]["pw"]["parameters"], {"SYSTEM": {"nspin": 2}}
            )
            overrides["base"]["pw"]["parameters"] = recursive_merge(
                overrides["base"]["pw"]["parameters"],
                {
                    "SYSTEM": {
                        "starting_magnetization": start_mg_dict.get_dict()
                    }
                },
            )
            
    

        # HUBBARD
        # check and assign hubbard u
        # MB this should be automatically done in the new implementation, at least at the protocol generation level.
        # or at least in a different way when considering the HubbardStructureData.
        #FROM: cls.setup_magnetic_hubbardu_dict,
        # get the magnetic kind relevant for pw spin-polarization setup
        #MB this should be automatically done in the new implementation with the MagneticStructureData.
        #TOTEST: BUT I think is done automatically also here, providing the "initial_magnetic_moments" input.
        # check and get hubbard u
        inpt_st = structure.get_pymatgen_structure()
        ##TO DO:put a check on  parameters that cannot be set by hand in the overrides eg mag, hubbard. MB: "is it needed also now?"
        rst_u = check_get_hubbard_u_parms(inpt_st)
        hubbardu_dict = rst_u 
        if hubbardu_dict:
            _overrides["base"]["pw"]["parameters"]["SYSTEM"]["lda_plus_u"] = True
            _overrides["base"]["pw"]["parameters"]["SYSTEM"]["lda_plus_u_kind"] = 0
            _overrides["base"]["pw"]["parameters"]["SYSTEM"]["Hubbard_U"] = hubbardu_dict
            
        
        overrides = recursive_merge(overrides,_overrides)
        
        #### Musconv
        builder_musconv = MusconvWorkChain.get_builder_from_protocol(
                pw_code = pw_code,
                structure = structure,
                relax_type=relax_type_musconv,
                )
        
        builder_musconv.pop('structure', None)
        
        #### PwRelax
        builder_relax = PwRelaxWorkChain.get_builder_from_protocol(
                pw_code,
                structure,
                protocol=protocol,
                overrides=overrides,
                electronic_type=electronic_type,
                spin_type=spin_type,
                initial_magnetic_moments=initial_magnetic_moments,
                pseudo_family=pseudo_family,
                relax_type=relax_type,
                **kwargs,
                )
        
        builder_relax.pop('structure', None)
        builder_relax.pop('base_final_scf', None)
        
        #### simple PwBase
        builder_pwscf = PwBaseWorkChain.get_builder_from_protocol(
                pw_code,
                structure,
                protocol=protocol,
                overrides=overrides["base"],
                electronic_type=electronic_type,
                spin_type=spin_type,
                initial_magnetic_moments=initial_magnetic_moments,
                pseudo_family=pseudo_family,
                **kwargs,
                )
        
        builder_pwscf['pw'].pop('structure', None)
        builder_pwscf.pop('kpoints_distance', None)       
        
        #### Builder
        builder = cls.get_builder()
        
        #we can set this also wrt to some protocol, TOBE discussed
        if sc_matrix: builder.sc_matrix=orm.List(sc_matrix)
        builder.mu_spacing=orm.Float(mu_spacing)
        builder.charge_supercell=orm.Bool(charge_supercell)
        
        if magmom: builder.mag_dict = start_mg_dict
        
        builder.structure = structure
        builder.pseudo_family = orm.Str(pseudo_family)
        
        #setting subworkflows inputs
        builder.musconv = builder_musconv  
        builder.pwscf = builder_pwscf
        builder.relax = builder_relax
        
        if not relax_type_musconv: builder.musconv.pop('relax')
        
        
        #MB: 
        # PpCalculation inputs: Only this, the rest is really default... 
        # I think is ok to be set on the fly later for now, but we can discuss.
        if pp_code: builder.pp_code = pp_code
        
        for i in ["pp_metadata","musconv_metadata","qe_settings"]:
            if hasattr(overrides,i):
                builder[i] = overrides[i]
        
        return builder

    #MB TODO
    def not_converged_supercell(self):
        """understand if musconv is needed: search for the sc_matrix in inputs."""
        if hasattr(self.inputs,"sc_matrix"):
            self.ctx.sc_matrix = self.inputs.sc_matrix[0]
                    
        return not hasattr(self.inputs,"sc_matrix")
        
    
    #MB TODO
    def converge_supercell(self):
        """call MusconvWorkchain"""

        inputs = AttributeDict(self.exposed_inputs(MusconvWorkChain, namespace='musconv'))
        inputs.structure = self.inputs.structure
        #inputs.pwscf.code = self.inputs.pw_code
        parameters_override = {
            "CONTROL": {
                "calculation": "scf",
                "restart_mode": "from_scratch",
                "tstress": True,
                "tprnfor": True,
            },
            "SYSTEM": {
                #"ecutwfc": 30.0,
                #"ecutrho": 240.0,
                "tot_charge": int(self.inputs.charge_supercell.value),
                #'nspin': 2,
                "occupations": "smearing",
                "smearing": "cold",
                "degauss": 0.01,
            },
            "ELECTRONS": {
                "conv_thr": 1.0e-6,
                "electron_maxstep": 300,
                "mixing_beta": 0.3,
            },
        }

        
        #
        
        if not "kpoints_distance" in inputs:
            inputs.kpoints_distance = self.inputs.kpoints_distance

        parameters = inputs.pwscf.pw.parameters.get_dict()
        
        parameters = recursive_merge(
            parameters, parameters_override
        )
        
        inputs.pwscf.pw.parameters = orm.Dict(dict=parameters)
        
        if hasattr(self.inputs,"musconv_metadata"):
            inputs.pwscf.pw.metadata = self.inputs.musconv_metadata

        inputs.metadata.call_link_label = f'musconvWorkchain'
        future = self.submit(MusconvWorkChain, **inputs)
        # key = f'workchains.sub{i_index}' #nested sub
        key = "MusconvWorkchain"
        self.report(
            f"Launching MusconvWorkchain (PK={future.pk}) for  structure {self.inputs.structure.get_pymatgen_structure().formula}"
        )
        self.to_context(**{key: future})

    #MB TODO
    def check_supercell_convergence(self):
        """check if is finished ok"""

        if not self.ctx["MusconvWorkchain"].is_finished_ok:
            return self.exit_codes.ERROR_MUSCONV_CALC_FAILED
        else:
            self.report("Found supercell")
            #see if relaxed unit cell is obtained. 
            self.ctx.sc_matrix = self.ctx["MusconvWorkchain"].outputs.Converged_SCmatrix.get_array('sc_mat')

            
    #I think here we should have some setup
    
    def setup(self):
        #just in case Musconv want also to provide the relaxed unit cell... maybe not necessary? 
        if not hasattr(self.ctx,"structure"): 
            self.ctx.structure = self.inputs.structure
            
        return
            

        spec.output(
            "unique_sites_dipolar", valid_type=orm.List, required=False
        )  # return only when magnetic

    def get_initial_muon_sites(self):
        """get list of starting muon sites"""

        # repharse Niche, input and outputs?
        # Not clear only spacing parameter, need for minimum number of initial muon?
        #self.ctx.structure. TODO
        
        self.ctx.mu_lst = niche_add_impurities(
            self.ctx.structure, orm.Str("H"), self.inputs.mu_spacing, orm.Float(1.0)
        )
        
        return

    def not_from_protocols(self):
        #does not check for Hubbard inputs, but anyway will change.
        return not "mag_dict" in self.inputs
    #MB this should be skipped now, as it is done in the protocols?
    def setup_magnetic_hubbardu_dict(self):
        """
        Gets:
        (i) Structure with kindname from magmom
        (ii) Dictionary for starting magnetization
        (iii) Dictionary for Hubbard-U parameters
        """
        '''
        Miki Bonacci: here there should be the improvement, - pt1 -
        only needed to be generated the structure data which contains all the magmom and hubbard info.
        Moreover, this should be done as protocol in the workflow? the hubbard U ecc...
        We have the magmom as input, then the Hubbard is added by default values, so we do not need to do it 
        inside the workflow. If we have HubbardStructureData, we can define it later (by inputs manually), or
        automatically in the get_builder_protocol. 
        Moreover, this can be done before the get_initial_muon sites: we do not define magmom and U for the muon.
        '''
        # get the magnetic kind relevant for pw spin-polarization setup
        if "magmom" in self.inputs:
            rst_mg = make_collinear_getmag_kind(
                self.inputs.structure, self.inputs.magmom
            )
            self.ctx.struct = rst_mg["struct_magkind"]
            self.ctx.start_mg_dict = rst_mg["start_mag_dict"]
        else:
            self.ctx.struct = self.inputs.structure

        # check and get hubbard u
        if self.inputs.qe.hubbard_u:
            inpt_st = self.ctx.struct.get_pymatgen_structure()
            rst_u = check_get_hubbard_u_parms(inpt_st)
            self.ctx.hubbardu_dict = rst_u
        else:
            self.ctx.hubbardu_dict = None

    def get_initial_supercell_structures(self):
        """Get initial supercell+muon list"""
        '''
        Miki Bonacci: here there should be the improvement, - pt2 -
        only needed to be generated the structure data which contains all the magmom and hubbard info.
        '''

        self.report("Getting supercell list")
        input_struct = self.ctx.structure.get_pymatgen_structure()
        muon_list = self.ctx.mu_lst

        supercell_list = gensup(input_struct, muon_list, self.ctx.sc_matrix)  # ordinary function
        self.ctx.supc_list = supercell_list

        # init relaxation calc count
        self.ctx.n = 0
        self.ctx.n_uuid_dict = {}

    def setup_pw_overrides(self):
        """Get the required overrides i.e pw parameter setup. NOT INCLUDED IN THE OUTLINE"""
        '''
        Miki Bonacci: I think that this overrides are no more needed once we have the MagneticStructureData.
        Also, if we do this in a protocol, we can also tune it before the run, just in case.
        Hubbard can be set by protocol, as we have the defaults. 
        base_final_scf not needed because it is not currently used: but we can use its inputs to run the final scf with muon at the orgin? 
        '''
        self.report("Setting up the relaxation calculation")
        overrides = {
            #'final_scf' : orm.Bool(False),
            "base": {
                "kpoints_distance": orm.Float(self.inputs.kpoints_distance.value),
                "pseudo_family":self.inputs.pseudo_family,
                "pw": {
                    "parameters": {},
                    "metadata": {},
                },
            },
            #"base_final_scf": {
            #    "pseudo_family": self.inputs.pseudo_family.value,
            #},
            "clean_workdir": orm.Bool(True),
        }

        ##TO DO:put a check on  parameters that cannot be set by hand in the overrides eg mag, hubbard

        # set some cards
        overrides["base"]["pw"]["parameters"] = recursive_merge(
            overrides["base"]["pw"]["parameters"], {"CONTROL": {"nstep": 200}}
        )
        # overrides['base']['pw']['parameters'] = recursive_merge(overrides['base']['pw']['parameters'], {'SYSTEM':{'smearing': 'gaussian'}})
        overrides["base"]["pw"]["parameters"] = recursive_merge(
            overrides["base"]["pw"]["parameters"],
            {"ELECTRONS": {"electron_maxstep": 300}},
        )
        overrides["base"]["pw"]["parameters"] = recursive_merge(
            overrides["base"]["pw"]["parameters"], {"ELECTRONS": {"mixing_beta": 0.30}}
        )
        # overrides['base']['pw']['parameters'] = recursive_merge(overrides['base']['pw']['parameters'], {'ELECTRONS':{'conv_thr': 1.0e-6}})
        overrides["base"]["pw"]["metadata"] = recursive_merge(
            overrides["base"]["pw"]["metadata"],
            {
                "description": "Muon site calculations for "
                + self.inputs.structure.get_pymatgen_structure().formula
            },
        )
<<<<<<< HEAD
        if self.inputs.charge_supercell:
=======
        #
        # overrides['base_final_scf']['pw']['parameters'] = recursive_merge(overrides['base_final_scf']['pw']['parameters'], {'CONTROL':{'nstep': 200}})
        # overrides['base_final_scf']['pw']['parameters'] = recursive_merge(overrides['base_final_scf']['pw']['parameters'], {'SYSTEM':{'smearing': 'gaussian'}})
        # overrides['base_final_scf']['pw']['parameters'] = recursive_merge(overrides['base_final_scf']['pw']['parameters'], {'ELECTRONS':{'electron_maxstep': 300}})
        # overrides['base_final_scf']['pw']['parameters'] = recursive_merge(overrides['base_final_scf']['pw']['parameters'], {'ELECTRONS':{'mixing_beta': 0.30}})
        # overrides['base_final_scf']['pw']['parameters'] = recursive_merge(overrides['base_final_scf']['pw']['parameters'], {'ELECTRONS':{'conv_thr': 1.0e-6}})
        # overrides['base_final_scf']['pw']['metadata'] = recursive_merge(overrides['base_final_scf']['pw']['metadata'], {'description': 'Muon site calculations for '+self.inputs.structure.get_pymatgen_structure().formula})

        if self.inputs.qe.charged_supercell:
>>>>>>> 9035a5a0
            overrides["base"]["pw"]["parameters"] = recursive_merge(
                overrides["base"]["pw"]["parameters"], {"SYSTEM": {"tot_charge": 1.0}}
            )
            # overrides['base_final_scf']['pw']['parameters'] = recursive_merge(overrides['base_final_scf']['pw']['parameters'], {'SYSTEM':{'tot_charge': 1.0}})

        # if self.inputs.magmom is not None:
        #MB this should be automatically done in the new implementation with the MagneticStructureData.
        if "magmom" in self.inputs and self.ctx.start_mg_dict:
            overrides["base"]["pw"]["parameters"] = recursive_merge(
                overrides["base"]["pw"]["parameters"], {"SYSTEM": {"nspin": 2}}
            )
            overrides["base"]["pw"]["parameters"] = recursive_merge(
                overrides["base"]["pw"]["parameters"],
                {
                    "SYSTEM": {
                        "starting_magnetization": self.ctx.start_mg_dict.get_dict()
                    }
                },
            )
            # overrides['base_final_scf']['pw']['parameters'] = recursive_merge(overrides['base_final_scf']['pw']['parameters'], {'SYSTEM':{'nspin': 2}})
            # overrides['base_final_scf']['pw']['parameters'] = recursive_merge(overrides['base_final_scf']['pw']['parameters'], {'SYSTEM':{'starting_magnetization': self.ctx.start_mg_dict.get_dict()}})

        # check and assign hubbard u
        # MB this should be automatically done in the new implementation, at least at the protocol generation level.
        if "hubbardu_dict" in self.ctx:
            overrides["base"]["pw"]["parameters"] = recursive_merge(
                overrides["base"]["pw"]["parameters"], {"SYSTEM": {"lda_plus_u": True}}
            )
            overrides["base"]["pw"]["parameters"] = recursive_merge(
                overrides["base"]["pw"]["parameters"],
                {"SYSTEM": {"lda_plus_u_kind": 0}},
            )
            overrides["base"]["pw"]["parameters"] = recursive_merge(
                overrides["base"]["pw"]["parameters"],
                {"SYSTEM": {"Hubbard_U": self.ctx.hubbardu_dict}},
            )
            # overrides['base_final_scf']['pw']['parameters'] = recursive_merge(overrides['base_final_scf']['pw']['parameters'], {'SYSTEM':{'lda_plus_u': True}})
            # overrides['base_final_scf']['pw']['parameters'] = recursive_merge(overrides['base_final_scf']['pw']['parameters'], {'SYSTEM':{'lda_plus_u_kind': 0}})
            # overrides['base_final_scf']['pw']['parameters'] = recursive_merge(overrides['base_final_scf']['pw']['parameters'], {'SYSTEM':{'Hubbard_U': self.ctx.hubbardu_dict}})


        self.ctx.overrides = overrides

    def compute_supercell_structures(self):
        """Run relax workflows for each muon supercell"""

        self.report("Computing muon supercells")
        supercell_list = self.ctx.supc_list
        
        inputs = AttributeDict(self.exposed_inputs(PwRelaxWorkChain, namespace='relax'))

        if "overrides" in self.ctx:            
            """ 
            This does not work: inputs = recursive_merge(inputs["base"], self.ctx.overrides["base"])
            so I'm gonna do this:
            """
            inputs = recursive_merge(self.ctx.overrides,inputs)
            inputs["clean_workdir"] = self.ctx.overrides.pop("clean_workdir",orm.Bool(True))
            inputs = prepare_process_inputs(PwRelaxWorkChain, inputs)
        
        for i_index in range(len(supercell_list)):
                        
            inputs.structure = orm.StructureData(pymatgen=supercell_list[i_index])
            
            #MB: this should be done once for all, put here just for convenience
            inputs.base.pw.pseudos = get_pseudos(
            inputs.structure, self.inputs.pseudo_family.value
            )
            
            # No final scf in base. !MB: Here is set empty, so we can store in the inputs the info for the scf-mu-origin
            #inputs.base_final_scf = {}

            # Set the `CALL` link label
            inputs.metadata.call_link_label = f'supercell_{i_index:02d}'
            
            future = self.submit(PwRelaxWorkChain, **inputs)
            # key = f'workchains.sub{i_index}' #nested sub
            key = f"workchain_{i_index}"
            self.report(
                f"Launching PwRelaxWorkChain (PK={future.pk}) for supercell structure {supercell_list[i_index].formula} with index {i_index}"
            )
            self.to_context(**{key: future})

    # work tomorrow
    def collect_relaxed_structures(self):
        """Retrieve final positions and energy from the relaxed structures"""

        self.report("Gathering computed positions and energy")
        supercell_list = self.ctx.supc_list

        computed_results = []

        # for nested
        # for key, workchain in self.ctx.workchains.items():
        #    if not workchain.is_finished_ok

        n_notf = 0
        for i_index in range(len(supercell_list)):
            key = f"workchain_{i_index}"
            workchain = self.ctx[key]

            # TODO:IMPLEMEMENT CHECKS FOR RESTART OF UNFINISHED CALCULATION
            #     AND/OR NUMBER OF UNCONVERGED CALC IS ACCEPTABLE

            if not workchain.is_finished_ok:
                self.report(
                    f"PwRelaxWorkChain failed with exit status {workchain.exit_status}"
                )
                n_notf += 1
                # if failed calculation is more than 40%, then exit
                if float(n_notf) / len(supercell_list) > 0.4:
                    return self.exit_codes.ERROR_RELAX_CALC_FAILED
            else:
                self.ctx.n += 1
                uuid = workchain.uuid
                energy = workchain.outputs.output_parameters.get_dict()["energy"]
                rlx_structure = (
                    workchain.outputs.output_structure.get_pymatgen_structure()
                )
                # rlx_structure = workchain.outputs.output_structure

                # computed_results.append((pk,rlx_structure,energy))
                computed_results.append(
                    (
                        {
                            "idx": self.ctx.n,
                            "rlxd_struct": rlx_structure.as_dict(),
                            "energy": energy,
                        }
                    )
                )
                self.ctx.n_uuid_dict.update({self.ctx.n: uuid})

                # print(computed_results)

        self.ctx.relaxed_outputs = computed_results

    def analyze_relaxed_structures(self):
        """
        Analyze relaxed structures and get unique candidate sites and
        check if there are new magnetic equivalent sites to calculate
        """
        self.report("Analyzing the relaxed structures")
        inpt_st = self.ctx.structure.get_pymatgen_structure()

        if "magmom" in self.inputs:
            r_anly = analyze_structures(
                self.ctx.supc_list[0],
                self.ctx.relaxed_outputs,
                inpt_st,
                self.inputs.magmom,
            )
        else:
            r_anly = analyze_structures(
                self.ctx.supc_list[0], self.ctx.relaxed_outputs, inpt_st
            )

        self.ctx.unique_cluster = r_anly["unique_pos"]
        # print('uniq_positions',self.ctx.unique_cluster)

        # revisit, this so the initial inputs and collected results are not ovewritten with repeated calls in outline
        self.ctx.supc_list_all = self.ctx.supc_list
        self.ctx.relaxed_outputs_all = self.ctx.relaxed_outputs

        self.ctx.supc_list = r_anly["mag_inequivalent"]

    def new_struct_after_analyze(self):
        """Check if there is new magnetic inequivalent sites"""
        self.report("Checking new structures to calculate")

        return len(self.ctx.supc_list) > 0

    def collect_all_results(self):
        """Collecting results of new structures and then append"""
        self.report("Appending results of new structures ")

        self.ctx.relaxed_outputs_all.extend(self.ctx.relaxed_outputs)
        self.ctx.unique_cluster.extend(self.ctx.relaxed_outputs)

    def structure_is_magnetic(self):
        """Checking if structure is magnetic"""
        self.report("Checking if structure is magnetic ")

        # return self.inputs.magmom is not None
        # return 'magmom' in self.inputs
        if "magmom" in self.inputs:
            return True
        else:
            return False

    # scf first then pp.x ! TODO: NOT NECESSARY REMOVE ON REVISIT

    def run_final_scf_mu_origin(self):
        """Move muon to origin and  perform scf"""
        unique_cluster_list = self.ctx.unique_cluster
        
        inputs = AttributeDict(self.exposed_inputs(PwBaseWorkChain, namespace='pwscf'))
        
        if "overrides" in self.ctx:
            
            """ 
            This does not work: inputs = recursive_merge(inputs["base"], self.ctx.overrides["base"])
            so I'm gonna do this:
            """
            
            inputs = recursive_merge(self.ctx.overrides["base"],inputs)
            inputs["clean_workdir"] = self.ctx.overrides.pop("clean_workdir",orm.Bool(False))
            inputs = prepare_process_inputs(PwRelaxWorkChain, inputs)
        
        for j_index, clus in enumerate(unique_cluster_list):
            #
            # rlx_st = clus['rlxd_struct']
            # rlx_struct = orm.StructureData(pymatgen = rlx_st)
            # or
            c_uuid = self.ctx.n_uuid_dict[clus["idx"]]
            rlx_node = orm.load_node(c_uuid)
            rlx_st = rlx_node.outputs.output_structure.get_pymatgen_structure()

            # move muon to origin
            musite = rlx_st.frac_coords[rlx_st.atomic_numbers.index(1)]
            rlx_st.translate_sites(
                range(rlx_st.num_sites), -musite, frac_coords=True, to_unit_cell=False
            )
            inputs.pw.structure = orm.StructureData(pymatgen=rlx_st)
            
            #MB: this should be done once for all, put here just for convenience
            inputs.base.pw.pseudos = get_pseudos(
            inputs.pw.structure, self.inputs.pseudo_family.value
            )
            
            # Set the `CALL` link label
            inputs.metadata.call_link_label = f'mu_origin_supercell_{j_index:02d}'
            
            pwb_future = self.submit(PwBaseWorkChain, **inputs)
            pwb_key = f"pwb_workchain_{j_index}"
            self.report(
                f"Launching PwBaseWorkChain (PK={pwb_future.pk}) for PWRelaxed (uuid={c_uuid}) structure"
            )
            self.to_context(**{pwb_key: pwb_future})

    def compute_spin_density(self):
        """compute spin density at unique candidate sites"""
        self.report("Computing Spin density")

        PpCalculation = CalculationFactory("quantumespresso.pp")
        pp_builder = PpCalculation.get_builder()
        pp_builder.code = self.inputs.pp_code

<<<<<<< HEAD
        #MB: if "pp.metadata" in self.inputs:
        if hasattr(self.inputs,"pp_metadata"):
            pp_builder.metadata = self.inputs.pp_metadata.get_dict()
=======
        if "metadata" in self.inputs.qe.pp:
            pp_builder.metadata = self.inputs.qe.pp.metadata.get_dict()
>>>>>>> 9035a5a0

        parameters = orm.Dict(
            dict={
                "INPUTPP": {
                    "plot_num": 6,
                },
                "PLOT": {"iflag": 3},
            }
        )
        pp_builder.parameters = parameters

        unique_cluster_list = self.ctx.unique_cluster

        # for direct pp.x without scf
        """
        for j_index, clus in enumerate(unique_cluster_list):
            c_uuid = self.ctx.n_uuid_dict[clus['idx']]
            rlx_node = orm.load_node(c_uuid)
            pp_builder.parent_folder = rlx_node.outputs.remote_folder

            pp_future = self.submit(pp_builder)
            pkey = f'pworkchain_{j_index}'
            self.report(f'Launching PpCalcJOb  with (PK={pp_future.pk}) for PWRelaxed (UUID={c_uuid}) structure')
            self.to_context(**{pkey: pp_future})
        """

        # inspect the scf pw.x run and then run pp.x
        for j_index, clus in enumerate(unique_cluster_list):
            pwb_key = f"pwb_workchain_{j_index}"
            pwb_workchain = self.ctx[pwb_key]

            if not pwb_workchain.is_finished_ok:
                self.report(
                    f"PwbaseWorkChain failed with exit status {pwb_workchain.exit_status}"
                )
                return self.exit_codes.ERROR_BASE_CALC_FAILED
            else:
                pp_builder.parent_folder = pwb_workchain.outputs.remote_folder
                # print('pbasepk',pwb_workchain.pk)

                pp_future = self.submit(pp_builder)
                pkey = f"pworkchain_{j_index}"
                c_uuid = self.ctx.n_uuid_dict[clus["idx"]]
                self.report(
                    f"Launching PpCalcJOb  with (PK={pp_future.pk}) for PWRelaxed \
                (UUID={c_uuid}) structure and PWBase-mu-origin (PK={pwb_workchain.pk}) "
                )
                self.to_context(**{pkey: pp_future})

    def inspect_get_contact_hyperfine(self):
        """compute spin density at unique candidate sites"""
        self.report("Getting Contact field")
        unique_cluster_list = self.ctx.unique_cluster
        # contact_hf = []
        chf_dict = {}

        for j_index, clus in enumerate(unique_cluster_list):
            pwb_key = f"pwb_workchain_{j_index}"  # remove later
            pwb_workchain = self.ctx[pwb_key]

            pkey = f"pworkchain_{j_index}"
            pworkchain = self.ctx[pkey]

            if not pworkchain.is_finished_ok:
                self.report(
                    f"PpWorkChain failed with exit status {pworkchain.exit_status}"
                )
                return self.exit_codes.ERROR_PP_CALC_FAILED
            else:
                p_pk = pworkchain.pk
                sp_density = pworkchain.outputs.output_data.get_array("data")[0, 0, 0]
                # contact_hf.append(({'rlx_idx':clus['idx'],'pwb_pk':pwb_workchain.pk, 'pp_pk':pworkchain.pk, 'spin_density':sp_density, 'hf_T':sp_density*52.430351})) # In Tesla
                chf_dict.update(
                    {str(clus["idx"]): [sp_density, sp_density * 52.430351]}
                )

        # self.ctx.cont_hf = contact_hf
        self.ctx.cont_hf = orm.Dict(dict=chf_dict)
        # print("contact_results ",chf_dict)

    def get_dipolar_field(self):
        unique_cluster_list = self.ctx.unique_cluster
        cnt_field_dict = self.ctx.cont_hf.get_dict()
        dip_results = []
        for j_index, clus in enumerate(unique_cluster_list):
            #
            # rlx_st = clus['rlxd_struct']
            rlx_st = Structure.from_dict(clus["rlxd_struct"])
            rlx_struct = orm.StructureData(pymatgen=rlx_st)
            cnt_field = cnt_field_dict[str(clus["idx"])][1]
            print(cnt_field)
            b_field = compute_dipolar_field(
                self.inputs.structure,
                self.inputs.qe.magmom,
                self.inputs.sc_matrix[0],
                rlx_struct,
                orm.Float(cnt_field),
            )
            # dip_results.update({str(clus['idx']):[b_field[0][0], b_field[0][1], b_field[0][2]]})  #as dict
            dip_results.append(
                (
                    {
                        "idx": clus["idx"],
                        "Bdip": b_field[0][0],
                        "B_T": b_field[0][1],
                        "B_T_norm": b_field[0][2],
                    }
                )
            )

        self.ctx.dipolar_dict = orm.List(dip_results)
        print("dipolar_results ", dip_results)

    def set_hyperfine_outputs(self):
        """outputs"""
        self.report("Setting hypferfine Outputs")
        # self.out('unique_sites_hyperfine', get_list(self.ctx.cont_hf))
        self.out("unique_sites_hyperfine", self.ctx.cont_hf)
        self.out("unique_sites_dipolar", self.ctx.dipolar_dict)

    def set_relaxed_muon_outputs(self):
        """outputs"""
        # self.report('Setting Relaxation and analysis Outputs')

        self.out(
            "all_index_uuid",
            get_dict_uuid(orm.List(list(self.ctx.n_uuid_dict.items()))),
        )

        self.out("all_sites", get_dict_output(orm.List(self.ctx.relaxed_outputs_all)))

        self.out("unique_sites", get_dict_output(orm.List(self.ctx.unique_cluster)))
        
        self.report("final output provided, the workflow is completed successfully.")


#################################################################################
# calcfunctions and called functions

def get_pseudos(aiida_struc, pseudofamily):
    """Get pseudos"""
    family = orm.load_group(pseudofamily)
    pseudos = family.get_pseudos(structure=aiida_struc)
    return pseudos

@calcfunction
def get_dict_uuid(outdata):
    """convert list to aiida dictionary for outputting"""
    out_dict = {}

    for i, dd in enumerate(outdata):
        out_dict.update({str(dd[0]): dd[1]})

    return orm.Dict(dict=out_dict)


@calcfunction
def get_dict_output(outdata):
    """convert list to aiida dictionary for outputting"""
    out_dict = {}

    for i, dd in enumerate(outdata):
        out_dict.update({str(dd["idx"]): [dd["rlxd_struct"], dd["energy"]]})

    return orm.Dict(dict=out_dict)


@calcfunction
def niche_add_impurities(
    structure: orm.StructureData,
    niche_atom: orm.Str,
    niche_spacing: orm.Float,
    niche_distance: orm.Float,
):
    """
    This calcfunction calls Niche. Supplies structure, atom index and impurity
    spacing required to get the grid initial sites

    Return: Adapted here to return only lists of generated muon sites.
    """

    # niche_class = get_object_from_string("niche.Niche")

    pmg_st = structure.get_pymatgen_structure()
    # niche_instance = niche_class(pmg_st, niche_atom.value)
    niche_instance = Niche(pmg_st, niche_atom.value)

    n_st = niche_instance.apply(niche_spacing.value, niche_distance.value)

    '''
    Miki Bonacci: The new_structure_data is needed here? don't think so.
    '''
    new_structure_data = orm.StructureData()
    new_structure_data.set_pymatgen(n_st)
    # print(n_st)

    '''
    Miki Bonacci: I think the muon symmetry beaking (see next lines) can be optimized.
    '''
    # +0.001 to break symmetry if at symmetry pos
    mu_lst = [
        i + 0.001
        for j, i in enumerate(n_st.frac_coords)
        if n_st.species[j].value == niche_atom.value
    ]

    # mu_lst_node = orm.ArrayData()
    # mu_lst_node.set_array('mu_list', np.array(mu_lst))

    # return new_structure_data
    # return {"mu_lst":mu_lst_node}
    return orm.List(mu_lst)


# @calcfunction
# def gensup(aiida_struc, mu_list, sc_matrix):
# p_st = aiida_struc.get_pymatgen_structure()
# imp_list = mu_list.get_array('mu_list')
# sc_mat = sc_matrix.get_array('sc_matrix')


# Do we really need to keep this in the provenance?
'''
Miki Bonacci: I think yes, so we can track the provenance to the starting StructureData? 
'''
def gensup(p_st, mu_list, sc_mat):
    """
    This makes the supercell with the given SC matrix.
    It also appends the muon.

    Returns: list of supercell structures with muon.
              Number of supercells depends on number of imput mulist
    """
    supc_list = []
    for ij in mu_list:
        p_scst = p_st.copy()
        p_scst.make_supercell(sc_mat)
        ij_sc = (np.dot(ij, np.linalg.inv(sc_mat))) % 1
        # ij_sc = [x + 0.001 for x in ij_sc]
        p_scst.append(
            species="H",
            coords=ij_sc,
            coords_are_cartesian=False,
            validate_proximity=True,
            properties={"kind_name": "H"},
        )
        supc_list.append(p_scst)
    return supc_list


@calcfunction
def make_collinear_getmag_kind(aiid_st, magmm):
    """
    This calls the 'get_collinear_mag_kindname' utility function.
    It takes the provided magmom, make it collinear and then with
    assign kind_name property for each atom site relevant
    spin polarized calculation.

    Returns: Structure data and dictionary of pw starting magnetization card.
    """
    p_st = aiid_st.get_pymatgen_structure()
    # magmm = magmom_node.get_array('magmom')
    # from array to Magmom object
    magmoms = [Magmom(magmom) for magmom in magmm]

    st_k, st_m_dict = get_collinear_mag_kindname(p_st, magmoms)

    aiida_st2 = orm.StructureData(pymatgen=st_k)
    aiid_dict = orm.Dict(dict=st_m_dict)

    return {"struct_magkind": aiida_st2, "start_mag_dict": aiid_dict}


def analyze_structures(init_supc, rlxd_results, input_st, magmom=None):
    """
    This calls "cluster_unique_sites" function that analyzes and clusters
    the relaxed muon positions.

    Returns:
    (i) List of relaxed unique candidate sites supercell structures
    (ii) List of to be calculated magnetic inequivalent supercell structures
    """
    idx_lst, mu_lst, enrg_lst = load_workchain_data(rlxd_results)

    if magmom:
        assert input_st.num_sites == len(magmom)
        st_smag = input_st.copy()
        for i, m in enumerate(magmom):
            st_smag[i].properties["magmom"] = Magmom(m)
    else:
        st_smag = input_st.copy()

    clus_pos, new_pos = cluster_unique_sites(
        idx_lst, mu_lst, enrg_lst, p_st=input_st, p_smag=st_smag
    )

    # REVISIT
    # TODO-clean: lines below can go in the function 'cluster_unique_sites' with much less lines.

    # get input supercell structure with distortions of new mag inequivalent position
    nw_stc_calc = []
    if len(new_pos) > 0:
        for i, nwp in enumerate(new_pos):
            for j, d in enumerate(rlxd_results):
                if nwp[0] == d["idx"]:
                    nw_st = get_struct_wt_distortions(
                        init_supc, d["rlxd_struct"], nwp[1], st_smag
                    )
                    nw_stc_calc.append(nw_st)

    uniq_clus_pos = []
    for i, clus in enumerate(clus_pos):
        for j, d in enumerate(rlxd_results):
            if clus[0] == d["idx"]:
                uniq_clus_pos.append(d)

    assert len(clus_pos) == len(uniq_clus_pos)

    return {"unique_pos": uniq_clus_pos, "mag_inequivalent": nw_stc_calc}


@calcfunction
def compute_dipolar_field(
    p_st: orm.StructureData,
    magmm: orm.List,
    sc_matr: orm.List,
    r_supst: orm.StructureData,
    cnt_field: orm.Float,
):
    """
    This calcfunction calls the compute dipolar field
    """

    pmg_st = p_st.get_pymatgen_structure()
    r_sup = r_supst.get_pymatgen_structure()

    b_fld = compute_dip_field(pmg_st, magmm, sc_matr, r_sup, cnt_field.value)

    return orm.List([b_fld])<|MERGE_RESOLUTION|>--- conflicted
+++ resolved
@@ -5,14 +5,9 @@
 from aiida.plugins import CalculationFactory, DataFactory, WorkflowFactory
 from aiida_quantumespresso.common.types import RelaxType
 from aiida_quantumespresso.workflows.protocols.utils import recursive_merge
-<<<<<<< HEAD
 from aiida_quantumespresso.workflows.protocols.utils import ProtocolMixin
 from aiida_quantumespresso.common.types import ElectronicType, RelaxType, SpinType
-=======
-from aiida_quantumespresso.workflows.pw.base import PwBaseWorkChain
-from aiida_quantumespresso.workflows.pw.relax import PwRelaxWorkChain
 from pymatgen.core import Structure
->>>>>>> 9035a5a0
 from pymatgen.electronic_structure.core import Magmom
 from aiida.common import AttributeDict
 from aiida_quantumespresso.utils.mapping import prepare_process_inputs
@@ -119,9 +114,6 @@
         )
 
         spec.input(
-<<<<<<< HEAD
-            "charge_supercell",
-=======
             "qe.hubbard_u",
             valid_type=orm.Bool,
             default=lambda: orm.Bool(True),
@@ -130,8 +122,7 @@
         )
 
         spec.input(
-            "qe.charged_supercell",
->>>>>>> 9035a5a0
+            "charge_supercell",
             valid_type=orm.Bool,
             default=lambda: orm.Bool(True),
             required=False,
@@ -696,9 +687,7 @@
                 + self.inputs.structure.get_pymatgen_structure().formula
             },
         )
-<<<<<<< HEAD
         if self.inputs.charge_supercell:
-=======
         #
         # overrides['base_final_scf']['pw']['parameters'] = recursive_merge(overrides['base_final_scf']['pw']['parameters'], {'CONTROL':{'nstep': 200}})
         # overrides['base_final_scf']['pw']['parameters'] = recursive_merge(overrides['base_final_scf']['pw']['parameters'], {'SYSTEM':{'smearing': 'gaussian'}})
@@ -707,8 +696,6 @@
         # overrides['base_final_scf']['pw']['parameters'] = recursive_merge(overrides['base_final_scf']['pw']['parameters'], {'ELECTRONS':{'conv_thr': 1.0e-6}})
         # overrides['base_final_scf']['pw']['metadata'] = recursive_merge(overrides['base_final_scf']['pw']['metadata'], {'description': 'Muon site calculations for '+self.inputs.structure.get_pymatgen_structure().formula})
 
-        if self.inputs.qe.charged_supercell:
->>>>>>> 9035a5a0
             overrides["base"]["pw"]["parameters"] = recursive_merge(
                 overrides["base"]["pw"]["parameters"], {"SYSTEM": {"tot_charge": 1.0}}
             )
@@ -957,14 +944,10 @@
         pp_builder = PpCalculation.get_builder()
         pp_builder.code = self.inputs.pp_code
 
-<<<<<<< HEAD
         #MB: if "pp.metadata" in self.inputs:
         if hasattr(self.inputs,"pp_metadata"):
             pp_builder.metadata = self.inputs.pp_metadata.get_dict()
-=======
-        if "metadata" in self.inputs.qe.pp:
-            pp_builder.metadata = self.inputs.qe.pp.metadata.get_dict()
->>>>>>> 9035a5a0
+
 
         parameters = orm.Dict(
             dict={
